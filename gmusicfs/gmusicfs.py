#!/usr/bin/env python2

import os
import re
import sys
import struct
import urllib2
import ConfigParser
from errno import ENOENT
from stat import S_IFDIR, S_IFREG
import time
import argparse
import operator
import shutil
import tempfile
import threading
import logging

from fuse import FUSE, FuseOSError, Operations, LoggingMixIn, fuse_get_context
from gmusicapi import Mobileclient as GoogleMusicAPI
from gmusicapi import Webclient as GoogleMusicWebAPI

import fifo

logging.basicConfig(level=logging.DEBUG)
log = logging.getLogger('gmusicfs')
deviceId=None

# Size of the ID3v1 trailer appended to the mp3 file (at read time)
# Add the size to the reported size of the mp3 file so read function receive correct params.
# The read function will read size bytes - 128 since we have to generate this 128 bytes.
ID3V1_TRAILER_SIZE = 128

def formatNames(string_from):
    return re.sub('/', '-', string_from)


class NoCredentialException(Exception):
    pass

class Album(object):
    'Keep record of Album information'
    def __init__(self, library, normtitle):
        self.library = library
        self.normtitle = formatNames(normtitle)
        self.__tracks = []
        self.__sorted = True
        self.__filename_re = re.compile("^[0-9]{3} - (.*)\.mp3$")

    def add_track(self, track):
        'Add a track to the Album'
        self.__tracks.append(track)
        self.__sorted = False

    def get_tracks(self, get_size=False):
        # Re-sort by track number:
        if not self.__sorted:
            self.__tracks.sort(key=lambda t: t.get('track'))
        # Retrieve and remember the filesize of each track:
        if get_size and self.library.true_file_size:
            for t in self.__tracks:
                if not t.has_key('bytes'):
                    r = urllib2.Request(self.get_track_stream(t)[0])
                    r.get_method = lambda: 'HEAD'
                    u = urllib2.urlopen(r)
                    t['bytes'] = int(u.headers['Content-Length']) + ID3V1_TRAILER_SIZE
        return self.__tracks

    def get_track(self, filename):
        """Get the track name corresponding to a filename
        (eg. '001 - brilliant track name.mp3')"""
        m = self.__filename_re.match(filename)
        if m:
            title = m.groups()[0]
            for track in self.get_tracks():
                if formatNames(track['title'].lower()) == title:
                    return track
        return None

    def get_track_stream(self, track):
        "Get the track stream URL"
        return self.library.api.get_stream_url(track['id'], deviceId)

    def get_cover_url(self):
        'Get the album cover image URL'
        try:
            #Assume the first track has the right cover URL:
            url = "%s" % self.__tracks[0]['albumArtRef'][0]['url']
        except:
            url = None
        return url
        
    def get_cover_size(self):
        'Get the album cover size'	
	if self.library.true_file_size:
	    r = urllib2.Request(self.get_cover_url())
	    r.get_method = lambda: 'HEAD'
	    u = urllib2.urlopen(r)
	    return int(u.headers['Content-Length'])
	return None
	    
    def get_year(self):
        """Get the year of the album.
        Aggregate all the track years and pick the most popular year
        among them"""
        years = {} # year -> count
        for track in self.get_tracks():
            y = track.get('year', None)
            if y:
                count = years.get(y, 0)
                years[y] = count + 1
        top_years = sorted(years.items(),
                           key=operator.itemgetter(1), reverse=True)
        try:
            top_year = top_years[0][0]
        except IndexError:
            top_year = 0
        return top_year

    def __repr__(self):
        return u'<Album \'{title}\'>'.format(title=self.normtitle)

class MusicLibrary(object):
    'Read information about your Google Music library'

    def __init__(self, username=None, password=None,
                 true_file_size=False, scan=True, verbose=0):
        self.verbose = False
        if verbose > 1:
            self.verbose = True

        self.__login_and_setup(username, password)

        self.__artists = {} # 'artist name' -> {'album name' : Album(), ...}
        self.__albums = [] # [Album(), ...]
        if scan:
            self.rescan()
        self.true_file_size = true_file_size

    def rescan(self):
        self.__artists = {} # 'artist name' -> {'album name' : Album(), ...}
        self.__albums = [] # [Album(), ...]
        self.__aggregate_albums()

    def __login_and_setup(self, username=None, password=None):
        # If credentials are not specified, get them from $HOME/.gmusicfs
        if not username or not password:
            cred_path = os.path.join(os.path.expanduser('~'), '.gmusicfs')
            if not os.path.isfile(cred_path):
                raise NoCredentialException(
                    'No username/password was specified. No config file could '
                    'be found either. Try creating %s and specifying your '
                    'username/password there. Make sure to chmod 600.'
                    % cred_path)
            if not oct(os.stat(cred_path)[os.path.stat.ST_MODE]).endswith('00'):
                raise NoCredentialException(
                    'Config file is not protected. Please run: '
                    'chmod 600 %s' % cred_path)
            self.config = ConfigParser.ConfigParser()
            self.config.read(cred_path)
            username = self.config.get('credentials','username')
            password = self.config.get('credentials','password')
            global deviceId
            deviceId = self.config.get('credentials','deviceId')
            if not username or not password:
                raise NoCredentialException(
                    'No username/password could be read from config file'
                    ': %s' % cred_path)
            if not deviceId:
                raise NoCredentialException(
                    'No deviceId could be read from config file'
                    ': %s' % cred_path)

        self.api = GoogleMusicAPI(debug_logging=self.verbose)
        log.info('Logging in...')
        self.api.login(username, password)
        log.info('Login successful.')

    def __aggregate_albums(self):
        'Get all the tracks in the library, parse into artist and album dicts'
        all_artist_albums = {} # 'Artist|||Album' -> Album()
        log.info('Gathering track information...')
        tracks = self.api.get_all_songs()
        for track in tracks:
            # Prefer the album artist over the track artist if there is one:
            artist = formatNames(track['albumArtist'].lower())
            if artist.strip() == '':
                artist = formatNames(track['artist'].lower())
            # Get the Album object if it already exists:
            key = '%s|||%s' % (formatNames(artist), formatNames(track['album'].lower()))
            album = all_artist_albums.get(key, None)
            if not album:
                # New Album
                if artist == '':
                    artist = 'unknown'
                album = all_artist_albums[key] = Album(
                    self, formatNames(track['album'].lower()))
                self.__albums.append(album)
                artist_albums = self.__artists.get(artist, None)
                if artist_albums:
                    artist_albums[formatNames(album.normtitle)] = album
                else:
                    self.__artists[artist] = {album.normtitle: album}
                    artist_albums = self.__artists[artist]
            album.add_track(track)
        log.debug('%d tracks loaded.' % len(tracks))
        log.debug('%d artists loaded.' % len(self.__artists))
        log.debug('%d albums loaded.' % len(self.__albums))

    def get_artists(self):
        return self.__artists

    def get_albums(self):
        return self.__albums

    def get_artist_albums(self, artist):
        log.debug(artist)
        return self.__artists[artist]

    def cleanup(self):
        pass

class GMusicFS(LoggingMixIn, Operations):
    'Google Music Filesystem'
    def __init__(self, path, username=None, password=None,
                 true_file_size=False, verbose=0, scan_library=True):
        Operations.__init__(self)
        self.artist_dir = re.compile('^/artists/(?P<artist>[^/]+)$')
        self.artist_album_dir = re.compile(
            '^/artists/(?P<artist>[^/]+)/(?P<year>[0-9]{4}) - (?P<album>[^/]+)$')
        self.artist_album_track = re.compile(
            '^/artists/(?P<artist>[^/]+)/(?P<year>[0-9]{4}) - (?P<album>[^/]+)/(?P<track>[^/]+\.mp3)$')
        self.artist_album_image = re.compile(
            '^/artists/(?P<artist>[^/]+)/(?P<year>[0-9]{4}) - (?P<album>[^/]+)/(?P<image>[^/]+\.jpg)$')

        self.__open_files = {} # path -> urllib2_obj

        # login to google music and parse the tracks:
        self.library = MusicLibrary(username, password,
                                    true_file_size=true_file_size, verbose=verbose, scan=scan_library)
        log.info("Filesystem ready : %s" % path)

    def cleanup(self):
        self.library.cleanup()

    def getattr(self, path, fh=None):
        'Get info about a file/dir'
        artist_dir_m = self.artist_dir.match(path)
        artist_album_dir_m = self.artist_album_dir.match(path)
        artist_album_track_m = self.artist_album_track.match(path)
        artist_album_image_m = self.artist_album_image.match(path)

        # Default to a directory
        st = {
            'st_mode' : (S_IFDIR | 0755),
            'st_nlink' : 2 }
        date = 0 # Make the date really old, so that cp -u works correctly.
        st['st_ctime'] = st['st_mtime'] = st['st_atime'] = date

        if path == '/':
            pass
        elif path == '/artists':
            pass
        elif artist_dir_m:
            pass
        elif artist_album_dir_m:
            pass
        elif artist_album_track_m:
            parts = artist_album_track_m.groupdict()
            album = self.library.get_artists()[
                parts['artist']][parts['album']]
            track = album.get_track(parts['track'])
            st = {
                'st_mode' : (S_IFREG | 0444),
<<<<<<< HEAD
                'st_size' : track.get('bytes', 2000000000),
                'st_ctime' : track['creationDate'] / 1000000,
                'st_mtime' : track['creationDate'] / 1000000,
                'st_atime' : track['lastPlayed'] / 1000000}
=======
                'st_size' : int(track['estimatedSize']),
                'st_ctime' : int(track['creationTimestamp']) / 1000000,
                'st_mtime' : int(track['creationTimestamp']) / 1000000,
                'st_atime' : int(track['recentTimestamp']) / 1000000}
>>>>>>> 892ee427
        elif artist_album_image_m:
            parts = artist_album_image_m.groupdict()
            album = self.library.get_artists()[
                parts['artist']][parts['album']]
            cover_size = album.get_cover_size()
            if cover_size is None:
            	cover_size = 10000000
            st = {
                'st_mode' : (S_IFREG | 0444),
                'st_size' : cover_size }
        else:
            raise FuseOSError(ENOENT)

        return st

    def open(self, path, fh):
        artist_album_track_m = self.artist_album_track.match(path)
        artist_album_image_m = self.artist_album_image.match(path)

        if artist_album_track_m:
            parts = artist_album_track_m.groupdict()
            album = self.library.get_artists()[
                parts['artist']][parts['album']]
            track = album.get_track(parts['track'])
            url = album.get_track_stream(track)
        elif artist_album_image_m:
            parts = artist_album_image_m.groupdict()
            album = self.library.get_artists()[
                parts['artist']][parts['album']]
            url = album.get_cover_url()
        else:
            RuntimeError('unexpected opening of path: %r' % path)

        u = self.__open_files[fh] = urllib2.urlopen(url)
        u.bytes_read = 0

        return fh


    def release(self, path, fh):
        u = self.__open_files.get(fh, None)
        if u:
            u.close()
            del self.__open_files[fh]

    def read(self, path, size, offset, fh):
        u = self.__open_files.get(fh, None)
        if u is None:
            raise RuntimeError('unexpected path: %r' % path)
        artist_album_track_m = self.artist_album_track.match(path)
        if artist_album_track_m and (int(u.headers['Content-Length']) < (offset + size)):
            parts = artist_album_track_m.groupdict()
            album = self.library.get_artists()[
                parts['artist']][parts['album']]
            track = album.get_track(parts['track'])
            # Genre tag is always set to Other as Google MP3 genre tags are not id3v1 id.
            id3v1 = struct.pack("!3s30s30s30s4s30sb", 'TAG', str(track['title']), str(track['artist']),
        	str(track['album']), str(0), str(track['comment']), 12)
            buf = u.read(size - ID3V1_TRAILER_SIZE) + id3v1
        else:
            buf = u.read(size)
            
        try:
            u.bytes_read += size
        except AttributeError:
            # Only urllib2 files need this attribute, harmless to
            # ignore it.
            pass
        return buf

    def readdir(self, path, fh):
        artist_dir_m = self.artist_dir.match(path)
        artist_album_dir_m = self.artist_album_dir.match(path)
        artist_album_track_m = self.artist_album_track.match(path)
        artist_album_image_m = self.artist_album_image.match(path)

        if path == '/':
            return ['.', '..', 'artists']
        elif path == '/artists':
            return  ['.','..'] + self.library.get_artists().keys()
        elif artist_dir_m:
            # Artist directory, lists albums.
            albums = self.library.get_artist_albums(
                artist_dir_m.groupdict()['artist'])
            # Sort albums by year:
            album_dirs = [u'{year:04d} - {name}'.format(
                year=a.get_year(), name=formatNames(a.normtitle)) for a in albums.values()]
            return ['.','..'] + album_dirs
        elif artist_album_dir_m:
            # Album directory, lists tracks.
            parts = artist_album_dir_m.groupdict()
            album = self.library.get_artists()[
                parts['artist']][parts['album']]
            files = ['.','..']
            for track in album.get_tracks(get_size=True):
                files.append('%03d - %s.mp3' % (track['trackNumber'], formatNames(track['title'].lower())))
            # Include cover image:
            cover = album.get_cover_url()
            if cover:
                files.append('cover.jpg')
            return files


def getDeviceId(verbose=False):
    cred_path = os.path.join(os.path.expanduser('~'), '.gmusicfs')
    if not os.path.isfile(cred_path):
        raise NoCredentialException(
            'No username/password was specified. No config file could '
            'be found either. Try creating %s and specifying your '
            'username/password there. Make sure to chmod 600.'
            % cred_path)
    if not oct(os.stat(cred_path)[os.path.stat.ST_MODE]).endswith('00'):
        raise NoCredentialException(
            'Config file is not protected. Please run: '
            'chmod 600 %s' % cred_path)
    config = ConfigParser.ConfigParser()
    config.read(cred_path)
    username = config.get('credentials','username')
    password = config.get('credentials','password')
    if not username or not password:
        raise NoCredentialException(
            'No username/password could be read from config file'
            ': %s' % cred_path)

    api = GoogleMusicWebAPI(debug_logging=verbose)
    log.info('Logging in...')
    api.login(username, password)
    log.info('Login successful.')

    for device in api.get_registered_devices():
        if not device['name']:
            device['name']='NoName'
        if device['id'][1]=='x':
            print '%s : %s' % (device['name'], device['id'])

def main():
    log.setLevel(logging.WARNING)
    logging.getLogger('gmusicapi').setLevel(logging.WARNING)
    logging.getLogger('fuse').setLevel(logging.WARNING)
    logging.getLogger('requests.packages.urllib3').setLevel(logging.WARNING)

    parser = argparse.ArgumentParser(description='GMusicFS', add_help=False)
    parser.add_argument('--deviceid', action='store_true', dest='deviceId')

    args = parser.parse_known_args()

    if args[0].deviceId:
        getDeviceId()
        return

    parser = argparse.ArgumentParser(description='GMusicFS')
    parser.add_argument('mountpoint', help='The location to mount to')
    parser.add_argument('-f', '--foreground', dest='foreground',
                        action="store_true",
                        help='Don\'t daemonize, run in the foreground.')
    parser.add_argument('-v', '--verbose', help='Be a little verbose',
                        action='store_true', dest='verbose')
    parser.add_argument('-vv', '--veryverbose', help='Be very verbose',
                        action='store_true', dest='veryverbose')
    parser.add_argument('-t', '--truefilesize', help='Report true filesizes'
                        ' (slower directory reads)',
                        action='store_true', dest='true_file_size')
    parser.add_argument('--allusers', help='Allow all system users access to files'
                        ' (Requires user_allow_other set in /etc/fuse.conf)',
                        action='store_true', dest='allusers')
    parser.add_argument('--nolibrary', help='Don\'t scan the library at launch',
                        action='store_true', dest='nolibrary')
    parser.add_argument('--deviceid', help='Get the device ids bounded to your account',
                        action='store_true', dest='deviceId')

    args = parser.parse_args()

    mountpoint = os.path.abspath(args.mountpoint)

    # Set verbosity:
    if args.veryverbose:
        log.setLevel(logging.DEBUG)
        logging.getLogger('gmusicapi').setLevel(logging.DEBUG)
        logging.getLogger('fuse').setLevel(logging.DEBUG)
        logging.getLogger('requests.packages.urllib3').setLevel(logging.WARNING)
        verbosity = 10
    elif args.verbose:
        log.setLevel(logging.INFO)
        logging.getLogger('gmusicapi').setLevel(logging.WARNING)
        logging.getLogger('fuse').setLevel(logging.INFO)
        logging.getLogger('requests.packages.urllib3').setLevel(logging.WARNING)
        verbosity = 1
    else:
        log.setLevel(logging.WARNING)
        logging.getLogger('gmusicapi').setLevel(logging.WARNING)
        logging.getLogger('fuse').setLevel(logging.WARNING)
        logging.getLogger('requests.packages.urllib3').setLevel(logging.WARNING)
        verbosity = 0




    fs = GMusicFS(mountpoint, true_file_size=args.true_file_size, verbose=verbosity, scan_library= not args.nolibrary)
    try:
        fuse = FUSE(fs, mountpoint, foreground=args.foreground,
                    ro=True, nothreads=True, allow_other=args.allusers)
    finally:
        fs.cleanup()

if __name__ == '__main__':
    main()<|MERGE_RESOLUTION|>--- conflicted
+++ resolved
@@ -272,17 +272,10 @@
             track = album.get_track(parts['track'])
             st = {
                 'st_mode' : (S_IFREG | 0444),
-<<<<<<< HEAD
-                'st_size' : track.get('bytes', 2000000000),
-                'st_ctime' : track['creationDate'] / 1000000,
-                'st_mtime' : track['creationDate'] / 1000000,
-                'st_atime' : track['lastPlayed'] / 1000000}
-=======
                 'st_size' : int(track['estimatedSize']),
                 'st_ctime' : int(track['creationTimestamp']) / 1000000,
                 'st_mtime' : int(track['creationTimestamp']) / 1000000,
                 'st_atime' : int(track['recentTimestamp']) / 1000000}
->>>>>>> 892ee427
         elif artist_album_image_m:
             parts = artist_album_image_m.groupdict()
             album = self.library.get_artists()[
